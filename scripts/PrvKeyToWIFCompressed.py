--- conflicted
+++ resolved
@@ -1,9 +1,5 @@
 #!/usr/bin/python3
 
-<<<<<<< HEAD
-=======
-from ECsecp256k1 import order
->>>>>>> 1b83c59c
 from hashlib import sha256
 from base58 import b58encode, b58encode_check, b58decode, b58decode_check
 
@@ -12,16 +8,10 @@
 
 print("\n*** [1] Private ECDSA Key:")
 p = 0xC28FCA386C7A227600B2FE50B7CAE11EC86D3BF1FBE471BE89827E19D72AA1D
-<<<<<<< HEAD
-=======
-# 0 < p < order
-assert 0 < p        , "Invalid Private Key"
-assert     p < order, "Invalid Private Key"
->>>>>>> 1b83c59c
 print(hex(p))
 
 print("\n*** [2] 0x80 Extended Key (Compressed):")
-ExtKey = b'\x80' + p.to_bytes(32, byteorder='big') + b'\x01'
+ExtKey = b'\x80' + p.to_bytes(32, 'big') + b'\x01'
 print(ExtKey.hex())
 
 print("\n*** [3] SHA-256 hashing of the Extended Key:")
