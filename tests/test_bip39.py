#!/usr/bin/env python3

# Copyright (C) 2017-2019 The btclib developers
#
# This file is part of btclib. It is subject to the license terms in the
# LICENSE file found in the top-level directory of this distribution.
#
# No part of btclib including this file, may be copied, modified, propagated,
# or distributed except according to the terms contained in the LICENSE file.

import unittest
import os
import json

<<<<<<< HEAD
from btclib import bip32
from btclib import bip39

class TestBIP39Wallet(unittest.TestCase):
    def test_wallet(self):
        lang = "en"
        raw_entr = bytes.fromhex("0000003974d093eda670121023cd0000")
        mnemonic = bip39.mnemonic_from_raw_entropy(raw_entr, lang)
        r = bip39.raw_entropy_from_mnemonic(mnemonic, lang)
        size = math.ceil(len(r)/8)
=======
from btclib.bip39 import PRV, bip39_mnemonic_from_raw_entropy, \
    bip39_raw_entropy_from_mnemonic, bip39_mprv_from_mnemonic, \
    bip39_mprv_from_raw_entropy, bip39_seed_from_mnemonic


class TestBIP39(unittest.TestCase):
    def test_bip39(self):
        lang = "en"
        raw_entr = bytes.fromhex("0000003974d093eda670121023cd0000")
        mnemonic = bip39_mnemonic_from_raw_entropy(raw_entr, lang)
        self.assertEqual(mnemonic, "abandon abandon atom trust ankle walnut oil across awake bunker divorce abstract")
        r = bip39_raw_entropy_from_mnemonic(mnemonic, lang)
        size = (len(r)+7) // 8
>>>>>>> d5ad37c3
        r = int(r, 2).to_bytes(size, 'big')
        self.assertEqual(r, raw_entr)

        passphrase = ''

<<<<<<< HEAD
        mprv = bip39.mprv_from_mnemonic(
            mnemonic, passphrase, bip32.PRIVATE[0])
        mprv_exp = b'xprv9s21ZrQH143K3ZxBCax3Wu25iWt3yQJjdekBuGrVa5LDAvbLeCT99U59szPSFdnMe5szsWHbFyo8g5nAFowWJnwe8r6DiecBXTVGHG124G1'
        self.assertEqual(mprv, mprv_exp)

        mprv2 = bip39.mprv_from_raw_entropy(
            raw_entr, passphrase, lang, bip32.PRIVATE[0])
        self.assertEqual(mprv2, mprv)

    # Test vectors:
    # https://github.com/trezor/python-mnemonic/blob/master/vectors.json
    def test_vectors(self):
        filename = "bip39_test_vectors.json"
=======
        mprv = bip39_mprv_from_mnemonic(mnemonic, passphrase, PRV[0])
        mprv_exp = b'xprv9s21ZrQH143K3ZxBCax3Wu25iWt3yQJjdekBuGrVa5LDAvbLeCT99U59szPSFdnMe5szsWHbFyo8g5nAFowWJnwe8r6DiecBXTVGHG124G1'
        self.assertEqual(mprv, mprv_exp)

        mprv2 = bip39_mprv_from_raw_entropy(raw_entr, passphrase, lang, PRV[0])
        self.assertEqual(mprv2, mprv)

        # mnemonic with wrong number of bits
        wrong_mnemonic = mnemonic + " abandon"
        self.assertRaises(ValueError, bip39_raw_entropy_from_mnemonic, wrong_mnemonic, lang)
        #bip39_raw_entropy_from_mnemonic(wrong_mnemonic, lang)

        # invalid mnemonic checksum
        wrong_mnemonic = "abandon abandon atom trust ankle walnut oil across awake bunker divorce walnut"
        self.assertRaises(ValueError, bip39_raw_entropy_from_mnemonic, wrong_mnemonic, lang)
        #bip39_raw_entropy_from_mnemonic(wrong_mnemonic, lang)


    def test_bip39_vectors(self):
        """BIP39 test vectors
           https://github.com/trezor/python-mnemonic/blob/master/vectors.json
        """
        filename = "test_bip39_vectors.json"
>>>>>>> d5ad37c3
        path_to_filename = os.path.join(os.path.dirname(__file__),
                                        "./data/",
                                        filename)
        with open(path_to_filename, 'r') as f:
            test_vectors = json.load(f)["english"]
        f.closed
        for test_vector in test_vectors:
            lang = "en"
            test_vector[0] = bytes.fromhex(test_vector[0])
            mnemonic = bip39.mnemonic_from_raw_entropy(test_vector[0], lang)
            self.assertEqual(mnemonic, test_vector[1])

<<<<<<< HEAD
            raw_entr = bip39.raw_entropy_from_mnemonic(mnemonic, lang)
            size = math.ceil(len(raw_entr)/8)
=======
            raw_entr = bip39_raw_entropy_from_mnemonic(mnemonic, lang)
            size =  (len(raw_entr)+7) // 8
>>>>>>> d5ad37c3
            raw_entr = int(raw_entr, 2).to_bytes(size, 'big')
            self.assertEqual(raw_entr, test_vector[0])

            seed = bip39.seed_from_mnemonic(mnemonic, "TREZOR").hex()
            self.assertEqual(seed, test_vector[2])

            # test_vector[3], i.e. the bip32 master private key from seed,
            # has been tested in bip32, as it does not belong here


if __name__ == "__main__":
    unittest.main()<|MERGE_RESOLUTION|>--- conflicted
+++ resolved
@@ -12,76 +12,52 @@
 import os
 import json
 
-<<<<<<< HEAD
 from btclib import bip32
 from btclib import bip39
-
-class TestBIP39Wallet(unittest.TestCase):
-    def test_wallet(self):
-        lang = "en"
-        raw_entr = bytes.fromhex("0000003974d093eda670121023cd0000")
-        mnemonic = bip39.mnemonic_from_raw_entropy(raw_entr, lang)
-        r = bip39.raw_entropy_from_mnemonic(mnemonic, lang)
-        size = math.ceil(len(r)/8)
-=======
-from btclib.bip39 import PRV, bip39_mnemonic_from_raw_entropy, \
-    bip39_raw_entropy_from_mnemonic, bip39_mprv_from_mnemonic, \
-    bip39_mprv_from_raw_entropy, bip39_seed_from_mnemonic
-
 
 class TestBIP39(unittest.TestCase):
     def test_bip39(self):
         lang = "en"
         raw_entr = bytes.fromhex("0000003974d093eda670121023cd0000")
-        mnemonic = bip39_mnemonic_from_raw_entropy(raw_entr, lang)
+        mnemonic = bip39.mnemonic_from_raw_entropy(raw_entr, lang)
         self.assertEqual(mnemonic, "abandon abandon atom trust ankle walnut oil across awake bunker divorce abstract")
-        r = bip39_raw_entropy_from_mnemonic(mnemonic, lang)
+        r = bip39.raw_entropy_from_mnemonic(mnemonic, lang)
         size = (len(r)+7) // 8
->>>>>>> d5ad37c3
         r = int(r, 2).to_bytes(size, 'big')
         self.assertEqual(r, raw_entr)
 
         passphrase = ''
 
-<<<<<<< HEAD
-        mprv = bip39.mprv_from_mnemonic(
-            mnemonic, passphrase, bip32.PRIVATE[0])
+        mprv = bip39.mprv_from_mnemonic(mnemonic, passphrase, bip32.PRV[0])
         mprv_exp = b'xprv9s21ZrQH143K3ZxBCax3Wu25iWt3yQJjdekBuGrVa5LDAvbLeCT99U59szPSFdnMe5szsWHbFyo8g5nAFowWJnwe8r6DiecBXTVGHG124G1'
         self.assertEqual(mprv, mprv_exp)
 
-        mprv2 = bip39.mprv_from_raw_entropy(
-            raw_entr, passphrase, lang, bip32.PRIVATE[0])
+        mprv2 = bip39.mprv_from_raw_entropy(raw_entr, passphrase, lang, bip32.PRV[0])
         self.assertEqual(mprv2, mprv)
 
-    # Test vectors:
-    # https://github.com/trezor/python-mnemonic/blob/master/vectors.json
-    def test_vectors(self):
-        filename = "bip39_test_vectors.json"
-=======
-        mprv = bip39_mprv_from_mnemonic(mnemonic, passphrase, PRV[0])
+        mprv = bip39.mprv_from_mnemonic(mnemonic, passphrase, bip32.PRV[0])
         mprv_exp = b'xprv9s21ZrQH143K3ZxBCax3Wu25iWt3yQJjdekBuGrVa5LDAvbLeCT99U59szPSFdnMe5szsWHbFyo8g5nAFowWJnwe8r6DiecBXTVGHG124G1'
         self.assertEqual(mprv, mprv_exp)
 
-        mprv2 = bip39_mprv_from_raw_entropy(raw_entr, passphrase, lang, PRV[0])
+        mprv2 = bip39.mprv_from_raw_entropy(raw_entr, passphrase, lang, bip32.PRV[0])
         self.assertEqual(mprv2, mprv)
 
         # mnemonic with wrong number of bits
         wrong_mnemonic = mnemonic + " abandon"
-        self.assertRaises(ValueError, bip39_raw_entropy_from_mnemonic, wrong_mnemonic, lang)
+        self.assertRaises(ValueError, bip39.raw_entropy_from_mnemonic, wrong_mnemonic, lang)
         #bip39_raw_entropy_from_mnemonic(wrong_mnemonic, lang)
 
         # invalid mnemonic checksum
         wrong_mnemonic = "abandon abandon atom trust ankle walnut oil across awake bunker divorce walnut"
-        self.assertRaises(ValueError, bip39_raw_entropy_from_mnemonic, wrong_mnemonic, lang)
+        self.assertRaises(ValueError, bip39.raw_entropy_from_mnemonic, wrong_mnemonic, lang)
         #bip39_raw_entropy_from_mnemonic(wrong_mnemonic, lang)
 
 
-    def test_bip39_vectors(self):
+    def test_vectors(self):
         """BIP39 test vectors
            https://github.com/trezor/python-mnemonic/blob/master/vectors.json
         """
-        filename = "test_bip39_vectors.json"
->>>>>>> d5ad37c3
+        filename = "bip39_test_vectors.json"
         path_to_filename = os.path.join(os.path.dirname(__file__),
                                         "./data/",
                                         filename)
@@ -94,13 +70,8 @@
             mnemonic = bip39.mnemonic_from_raw_entropy(test_vector[0], lang)
             self.assertEqual(mnemonic, test_vector[1])
 
-<<<<<<< HEAD
             raw_entr = bip39.raw_entropy_from_mnemonic(mnemonic, lang)
-            size = math.ceil(len(raw_entr)/8)
-=======
-            raw_entr = bip39_raw_entropy_from_mnemonic(mnemonic, lang)
             size =  (len(raw_entr)+7) // 8
->>>>>>> d5ad37c3
             raw_entr = int(raw_entr, 2).to_bytes(size, 'big')
             self.assertEqual(raw_entr, test_vector[0])
 
