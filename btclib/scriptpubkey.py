#!/usr/bin/env python3

# Copyright (C) 2017-2020 The btclib developers
#
# This file is part of btclib. It is subject to the license terms in the
# LICENSE file found in the top-level directory of this distribution.
#
# No part of btclib including this file, may be copied, modified, propagated,
# or distributed except according to the terms contained in the LICENSE file.

"""ScriptPubKey functions.

"""

from typing import List, Optional, Tuple, Union

from .alias import Key, Octets, Script, String, Token
from .hashes import hash160_from_key, hash160_from_script, hash256_from_script
from .script import decode, encode
from .to_pubkey import pubkeyinfo_from_key
from .utils import bytes_from_octets
from .ssa import BIP340PubKey, point_from_bip340pubkey

# 1. Hash/WitnessProgram from pubkey/scriptPubKey

# hash160_from_key, hash160_from_script, and hash256_from_script
# are imported from hashes.py


# 2. scriptPubKey from Hash/WitnessProgram and vice versa


def scriptPubKey_from_payload(
    s_type: str,
    payloads: Union[Octets, List[Octets]],
    m: int = 0,
    lexicographic_sort: bool = True,
) -> bytes:
    """Return the requested scriptPubKey for the provided payload.

    Multi-signature payloads can be lexicographically sorted.
    BIP67 endorses key sorting according to compressed key
    representation: this implementation is BIP67 compliant.

    Note that sorting uncompressed keys (leading 0x04 byte) results
    in a different order than sorting the same keys in compressed
    (leading 0x02 or 0x03 bytes) representation.
    This implementation sorts uncompressed key according to their
    uncompressed representation, i.e. 04 leading byte being equal
    according to the point x-coordinate

    https://github.com/bitcoin/bips/blob/master/bip-0067.mediawiki
    """

    script_type = s_type.lower()

    if (script_type == "p2ms") ^ (m != 0):
        errmsg = f"invalid m for {script_type} scriptPubKey: {m}"
        raise ValueError(errmsg)

    if isinstance(payloads, list):
        if script_type == "p2ms":
            if m < 1 or m > 16:
                raise ValueError(f"invalid m in m-of-n multisignature: {m}")
            if lexicographic_sort:
                # BIP67 compliant
                payloads = sorted(payloads)
            n = len(payloads)
            if n < m:
                raise ValueError(
                    f"number-of-pubkeys < m in {m}-of-n multisignature: {n}"
                )
            if n > 16:
                raise ValueError(f"too many pubkeys in m-of-n multisignature: {n}")
            scriptPubKey: List[Token] = [m]
            for key in payloads:
                key = bytes_from_octets(key, (33, 65))
                scriptPubKey.append(key)
            scriptPubKey.append(n)
            scriptPubKey.append("OP_CHECKMULTISIG")
        else:
            errmsg = f"invalid list of Octets for {script_type} scriptPubKey"
            raise ValueError(errmsg)
    else:
        if script_type == "nulldata":
            payload = bytes_from_octets(payloads)
            if len(payload) > 80:
                err_msg = f"invalid nulldata script lenght: {len(payload)} bytes "
                raise ValueError(err_msg)
            scriptPubKey = ["OP_RETURN", payload]
        elif script_type == "p2pk":
            payload = bytes_from_octets(payloads, (33, 65))
            scriptPubKey = [payload, "OP_CHECKSIG"]
        elif script_type == "p2wsh":
            payload = bytes_from_octets(payloads, 32)
            scriptPubKey = [0, payload]
        elif script_type == "p2pkh":
            payload = bytes_from_octets(payloads, 20)
            scriptPubKey = [
                "OP_DUP",
                "OP_HASH160",
                payload,
                "OP_EQUALVERIFY",
                "OP_CHECKSIG",
            ]
        elif script_type == "p2sh":
            payload = bytes_from_octets(payloads, 20)
            scriptPubKey = ["OP_HASH160", payload, "OP_EQUAL"]
        elif script_type == "p2wpkh":
            payload = bytes_from_octets(payloads, 20)
<<<<<<< HEAD
            script = [0, payload]
        elif script_type == "p2tr":
            payload = bytes_from_octets(payloads, 32)
            script = [1, payload]
=======
            scriptPubKey = [0, payload]
>>>>>>> a9f35e80
        else:
            raise ValueError(f"unknown scriptPubKey type: {script_type}")

    return encode(scriptPubKey)


Payloads = Union[bytes, List[bytes]]


def payload_from_nulldata_scriptPubKey(
    scriptPubKey: Script,
) -> Tuple[str, Payloads, int]:
    scriptPubKey = (
        encode(scriptPubKey)
        if isinstance(scriptPubKey, list)
        else bytes_from_octets(scriptPubKey)
    )
    length = len(scriptPubKey)

    # nulldata [OP_RETURN, data]
    zero_or_one = int(length > 78)
    if scriptPubKey[1 + zero_or_one] != length - 2 - zero_or_one:
        raise ValueError(
            f"wrong data lenght: {scriptPubKey[1+zero_or_one]} "
            f"in {length}-bytes nulldata script; it should "
            f"have been {length-2-zero_or_one}: {decode(scriptPubKey)}"
        )
    if length < 78:
        # OP_RETURN, data length, data up to 75 bytes max
        # 0x6A{1 byte data-length}{data (0-75 bytes)}
        return "nulldata", scriptPubKey[2:], 0
    if length > 78:
        # OP_RETURN, OP_PUSHDATA1, data length, data min 76 bytes up to 80
        # 0x6A4C{1-byte data-length}{data (76-80 bytes)}
        if scriptPubKey[1] != 0x4C:
            raise ValueError(
                f"missing OP_PUSHDATA1 (0x4c) in {length}-bytes nulldata script, "
                f"got {hex(scriptPubKey[1])} instead: {decode(scriptPubKey)}"
            )
        return "nulldata", scriptPubKey[3:], 0
    raise ValueError("invalid 78 bytes nulldata script length")


def payload_from_pms_scriptPubKey(scriptPubKey: Script) -> Tuple[str, Payloads, int]:
    scriptPubKey = (
        encode(scriptPubKey)
        if isinstance(scriptPubKey, list)
        else bytes_from_octets(scriptPubKey)
    )
    # p2ms [m, pubkeys, n, OP_CHECKMULTISIG]
    scriptPubKey = decode(scriptPubKey)
    m = int(scriptPubKey[0])
    if m < 1 or m > 16:
        raise ValueError(f"invalid m in m-of-n multisignature: {m}")
    n = len(scriptPubKey) - 3
    if n < m or n > 16:
        raise ValueError(f"invalid number of pubkeys in {m}-of-n multisignature: {n}")
    if n != int(scriptPubKey[-2]):
        err_msg = "wrong number of pubkeys "
        err_msg += f"in {m}-of-{int(scriptPubKey[-2])} multisignature: {n}"
        raise ValueError(err_msg)
    keys: List[bytes] = []
    for pk in scriptPubKey[1:-2]:
        if isinstance(pk, int):
            raise ValueError("invalid key in p2ms")
        key = bytes_from_octets(pk, (33, 65))
        keys.append(key)
    return "p2ms", keys, m


def payload_from_scriptPubKey(scriptPubKey: Script) -> Tuple[str, Payloads, int]:
    "Return (scriptPubKey type, payload, m) from the input scriptPubKey."

    scriptPubKey = (
        encode(scriptPubKey)
        if isinstance(scriptPubKey, list)
        else bytes_from_octets(scriptPubKey)
    )
    length = len(scriptPubKey)

    # p2pk [pubkey, OP_CHECKSIG]
    # 0x41{65-byte pubkey}AC or 0x21{33-byte pubkey}AC
    if (
        length == scriptPubKey[0] + 2
        and scriptPubKey[0] in (0x41, 0x21)
        and scriptPubKey[-1] == 0xAC
    ):
        return "p2pk", scriptPubKey[1:-1], 0
    # p2ms [m, pubkeys, n, OP_CHECKMULTISIG]
    elif scriptPubKey[-1] == 0xAE:
        return payload_from_pms_scriptPubKey(scriptPubKey)
    # nulldata [OP_RETURN, data]
    elif length <= 83 and scriptPubKey[0] == 0x6A:
        return payload_from_nulldata_scriptPubKey(scriptPubKey)
    # p2pkh [OP_DUP, OP_HASH160, pubkey_hash, OP_EQUALVERIFY, OP_CHECKSIG]
    # 0x76A914{20-byte pubkey_hash}88AC
    elif (
        length == 25
        and scriptPubKey[:3] == b"\x76\xa9\x14"
        and scriptPubKey[-2:] == b"\x88\xac"
    ):
        return "p2pkh", scriptPubKey[3 : length - 2], 0
    # p2sh [OP_HASH160, script_hash, OP_EQUAL]
    # 0xA914{20-byte script_hash}87
    elif length == 23 and scriptPubKey[:2] == b"\xa9\x14" and scriptPubKey[-1] == 0x87:
        return "p2sh", scriptPubKey[2 : length - 1], 0
    # p2wpkh [0, pubkey_hash]
    # 0x0014{20-byte pubkey_hash}
    elif length == 22 and scriptPubKey[:2] == b"\x00\x14":
        return "p2wpkh", scriptPubKey[2:], 0
    # p2wsh [0, script_hash]
    # 0x0020{32-byte script_hash}
<<<<<<< HEAD
    elif length == 34 and s[:2] == b"\x00\x20":
        return "p2wsh", s[2:], 0
    # p2wt [1, script_hash]
    # 0x0020{32-byte script_hash}
    elif length == 34 and s[:2] == b"\x01\x20":
        return "p2tr", s[2:], 0
    # Unknow script
=======
    elif length == 34 and scriptPubKey[:2] == b"\x00\x20":
        return "p2wsh", scriptPubKey[2:], 0
    # Unknow scriptPubKey
>>>>>>> a9f35e80
    else:
        raise ValueError(
            f"unknown scriptPubKey: {len(scriptPubKey)}-bytes length"
            f"; starts with {scriptPubKey[:3].hex()}"
            f", ends with {scriptPubKey[-2:].hex()}: {decode(scriptPubKey)}"
        )


# 1.+2. = 3. scriptPubKey from pubkey/script


def p2pk(key: Key) -> bytes:
    "Return the p2pk scriptPubKey of the provided pubkey."

    payload, _ = pubkeyinfo_from_key(key)
    return scriptPubKey_from_payload("p2pk", payload)


def p2ms(
    keys: List[Key],
    m: int,
    lexicographic_sort: bool = True,
    compressed: Optional[bool] = None,
) -> bytes:
    "Return the m-of-n multi-sig scriptPubKey of the provided keys."

    pk: List[Octets] = [pubkeyinfo_from_key(p, compressed=compressed)[0] for p in keys]
    return scriptPubKey_from_payload("p2ms", pk, m, lexicographic_sort)


def nulldata(data: String) -> bytes:
    "Return the nulldata scriptPubKey of the provided data."

    if isinstance(data, str):
        data = data.encode()
    return scriptPubKey_from_payload("nulldata", data)


def p2pkh(key: Key, compressed: Optional[bool] = None) -> bytes:
    "Return the p2pkh scriptPubKey of the provided key."

    pubkey_h160, _ = hash160_from_key(key, compressed=compressed)
    return scriptPubKey_from_payload("p2pkh", pubkey_h160)


def p2sh(redeem_script: Script) -> bytes:
    "Return the p2sh scriptPubKey of the provided redeem script."

    script_h160 = hash160_from_script(redeem_script)
    return scriptPubKey_from_payload("p2sh", script_h160)


def p2wpkh(key: Key) -> bytes:
    """Return the p2wpkh scriptPubKey of the provided key.

    If the provided key is a public one, it must be compressed.
    """

    pubkey_h160, _ = hash160_from_key(key, compressed=True)
    return scriptPubKey_from_payload("p2wpkh", pubkey_h160)


def p2wsh(redeem_script: Script) -> bytes:
    "Return the p2wsh scriptPubKey of the provided redeem script."

<<<<<<< HEAD
    script_h256 = hash256_from_script(wscript)
    return scriptPubKey_from_payload("p2wsh", script_h256)


def p2tr(key: BIP340PubKey) -> bytes:
    "Return the p2tr scriptPubKey of the provided script."

    pubkey = point_from_bip340pubkey(key)[0].to_bytes(32, "big")
    return scriptPubKey_from_payload("p2tr", pubkey)
=======
    script_h256 = hash256_from_script(redeem_script)
    return scriptPubKey_from_payload("p2wsh", script_h256)
>>>>>>> a9f35e80
<|MERGE_RESOLUTION|>--- conflicted
+++ resolved
@@ -108,14 +108,10 @@
             scriptPubKey = ["OP_HASH160", payload, "OP_EQUAL"]
         elif script_type == "p2wpkh":
             payload = bytes_from_octets(payloads, 20)
-<<<<<<< HEAD
-            script = [0, payload]
+            scriptPubKey = [0, payload]
         elif script_type == "p2tr":
             payload = bytes_from_octets(payloads, 32)
-            script = [1, payload]
-=======
-            scriptPubKey = [0, payload]
->>>>>>> a9f35e80
+            scriptPubKey = [1, payload]
         else:
             raise ValueError(f"unknown scriptPubKey type: {script_type}")
 
@@ -228,19 +224,13 @@
         return "p2wpkh", scriptPubKey[2:], 0
     # p2wsh [0, script_hash]
     # 0x0020{32-byte script_hash}
-<<<<<<< HEAD
-    elif length == 34 and s[:2] == b"\x00\x20":
-        return "p2wsh", s[2:], 0
+    elif length == 34 and scriptPubKey[:2] == b"\x00\x20":
+        return "p2wsh", scriptPubKey[2:], 0
     # p2wt [1, script_hash]
     # 0x0020{32-byte script_hash}
-    elif length == 34 and s[:2] == b"\x01\x20":
-        return "p2tr", s[2:], 0
+    elif length == 34 and scriptPubKey[:2] == b"\x01\x20":
+        return "p2tr", scriptPubKey[2:], 0
     # Unknow script
-=======
-    elif length == 34 and scriptPubKey[:2] == b"\x00\x20":
-        return "p2wsh", scriptPubKey[2:], 0
-    # Unknow scriptPubKey
->>>>>>> a9f35e80
     else:
         raise ValueError(
             f"unknown scriptPubKey: {len(scriptPubKey)}-bytes length"
@@ -306,8 +296,7 @@
 def p2wsh(redeem_script: Script) -> bytes:
     "Return the p2wsh scriptPubKey of the provided redeem script."
 
-<<<<<<< HEAD
-    script_h256 = hash256_from_script(wscript)
+    script_h256 = hash256_from_script(redeem_script)
     return scriptPubKey_from_payload("p2wsh", script_h256)
 
 
@@ -315,8 +304,4 @@
     "Return the p2tr scriptPubKey of the provided script."
 
     pubkey = point_from_bip340pubkey(key)[0].to_bytes(32, "big")
-    return scriptPubKey_from_payload("p2tr", pubkey)
-=======
-    script_h256 = hash256_from_script(redeem_script)
-    return scriptPubKey_from_payload("p2wsh", script_h256)
->>>>>>> a9f35e80
+    return scriptPubKey_from_payload("p2tr", pubkey)