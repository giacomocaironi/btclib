--- conflicted
+++ resolved
@@ -24,11 +24,7 @@
 
 from . import varint
 from .alias import BinaryData, Octets, Token
-<<<<<<< HEAD
-from .utils import bytesio_from_binarydata, bytes_from_octets
-=======
 from .utils import bytes_from_octets, bytesio_from_binarydata
->>>>>>> 8c21b54c
 
 SIGHASH_ALL = 1
 SIGHASH_NONE = 2
