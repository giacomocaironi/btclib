#!/usr/bin/env python3

# Copyright (C) 2020 The btclib developers
#
# This file is part of btclib. It is subject to the license terms in the
# LICENSE file found in the top-level directory of this distribution.
#
# No part of btclib including this file, may be copied, modified, propagated,
# or distributed except according to the terms contained in the LICENSE file.

"""Partially Signed Bitcoin Transaction Output.

https://github.com/bitcoin/bips/blob/master/bip-0174.mediawiki
"""

from dataclasses import dataclass, field
from typing import Dict, List, Type, TypeVar

from dataclasses_json import DataClassJsonMixin, config

from . import varbytes
from .bip32 import (
    bytes_from_bip32_path,
    indexes_from_bip32_path,
    str_from_bip32_path,
)
from .exceptions import BTClibValueError


def _encode_dict_bytes_bytes(d: Dict[bytes, bytes]) -> Dict[str, str]:
    "Return the json representation of the dataclass element."
    return {k.hex(): v.hex() for k, v in d.items()}


def _decode_dict_bytes_bytes(d: Dict[str, str]) -> Dict[bytes, bytes]:
    "Return the dataclass element from its json representation."
    return {bytes.fromhex(k): bytes.fromhex(v) for k, v in d.items()}


def _serialize_dict_bytes_bytes(type_: bytes, d: Dict[bytes, bytes]) -> bytes:
    "Return the binary representation of the dataclass element."

    return b"".join(
        [varbytes.encode(type_ + k) + varbytes.encode(v) for k, v in d.items()]
    )


def _serialize_bytes(type_: bytes, value: bytes) -> bytes:
    "Return the binary representation of the dataclass element."
    return varbytes.encode(type_) + varbytes.encode(value)


def _deserialize_bytes(k: bytes, v: bytes, type_: str) -> bytes:
    "Return the dataclass element from its binary representation."

    if len(k) != 1:
        err_msg = f"invalid {type_} key length: {len(k)}"
        raise BTClibValueError(err_msg)
    return v


def _assert_valid_redeem_script(redeem_script: bytes) -> None:
    "Raise an exception if the dataclass element is not valid."
    if not isinstance(redeem_script, bytes):
        raise BTClibValueError("invalid redeem script")


def _assert_valid_witness_script(witness_script: bytes) -> None:
    "Raise an exception if the dataclass element is not valid."
    if not isinstance(witness_script, bytes):
        raise BTClibValueError("invalid witness script")


def _encode_bip32_derivs(d: Dict[bytes, bytes]) -> List[Dict[str, str]]:
    "Return the json representation of the dataclass element."

    result: List[Dict[str, str]] = []
    for k, v in d.items():
        d_str_str: Dict[str, str] = {
            "pubkey": k.hex(),
            "master_fingerprint": v[:4].hex(),
            "path": str_from_bip32_path(v[4:], "little"),
        }
        result.append(d_str_str)
    return result


def _decode_bip32_derivs(list_of_dict: List[Dict[str, str]]) -> Dict[bytes, bytes]:
    "Return the dataclass element from its json representation."

    d2: Dict[bytes, bytes] = {}
    for d in list_of_dict:
        v = bytes.fromhex(d["master_fingerprint"])
        v += bytes_from_bip32_path(d["path"], "little")
        d2[bytes.fromhex(d["pubkey"])] = v
    return d2


def _deserialize_bip32_derivs(k: bytes, v: bytes, type_: str) -> Dict[bytes, bytes]:
    "Return the dataclass element from its binary representation."

    allowed_lengths = (78,) if type_ == "Psbt BIP32 xkey" else (33, 65)
    if len(k) - 1 not in allowed_lengths:
        err_msg = f"invalid {type_} length"
        err_msg += f": {len(k)-1} instead of {allowed_lengths}"
        raise BTClibValueError(err_msg)
    return {k[1:]: v}


def _assert_valid_bip32_derivs(bip32_derivs: Dict[bytes, bytes]) -> None:
    "Raise an exception if the dataclass element is not valid."

    for _, v in bip32_derivs.items():
        # FIXME
        # point_from_pubkey(k)
        indexes_from_bip32_path(v, "little")


<<<<<<< HEAD
def _serialize_proprietary(
    type_: bytes, proprietary: Dict[int, Dict[str, str]]
) -> bytes:
    "Return the binary representation of the dataclass element."

    out = b""
    for (owner, dictionary) in proprietary.items():
        for key_p, value_p in dictionary.items():
            out += varbytes.encode(type_ + varint.encode(owner) + bytes.fromhex(key_p))
            out += varbytes.encode(value_p)
    return out


def _deserialize_proprietary(key: bytes, value: bytes) -> Dict[int, Dict[str, str]]:
    "Return the dataclass element from its binary representation."

    out: Dict[int, Dict[str, str]] = {}
    prefix = varint.decode(key[1:])
    if prefix not in out:
        out[prefix] = {}
    key = key[1 + len(varint.encode(prefix)) :]
    out[prefix][key.hex()] = value.hex()
    return out


def _assert_valid_proprietary(proprietary: Dict[int, Dict[str, str]]) -> None:
    "Raise an exception if the dataclass element is not valid."

    for key, value in proprietary.items():
        if not isinstance(key, int):
            raise BTClibValueError("invalid key in proprietary")
        for inner_key, inner_value in value.items():
            if not bytes.fromhex(inner_key):
                raise BTClibValueError("invalid inner key in proprietary")
            if not bytes.fromhex(inner_value):
                raise BTClibValueError("invalid inner value in proprietary")


def _assert_valid_unknown(data: Dict[bytes, bytes]) -> None:
    "Raise an exception if the dataclass element is not valid."

    for key, value in data.items():
        if not isinstance(key, bytes):
            raise BTClibValueError("invalid key in unknown")
        if not isinstance(value, bytes):
            raise BTClibValueError("invalid value in unknown")


=======
>>>>>>> 2b893f21
PSBT_OUT_REDEEM_SCRIPT = b"\x00"
PSBT_OUT_WITNESS_SCRIPT = b"\x01"
PSBT_OUT_BIP32_DERIVATION = b"\x02"

_PsbtOut = TypeVar("_PsbtOut", bound="PsbtOut")


@dataclass
class PsbtOut(DataClassJsonMixin):
    redeem_script: bytes = field(
        default=b"", metadata=config(encoder=lambda v: v.hex(), decoder=bytes.fromhex)
    )
    witness_script: bytes = field(
        default=b"", metadata=config(encoder=lambda v: v.hex(), decoder=bytes.fromhex)
    )
    bip32_derivs: Dict[bytes, bytes] = field(
        default_factory=dict,
        metadata=config(encoder=_encode_bip32_derivs, decoder=_decode_bip32_derivs),
    )
    unknown: Dict[bytes, bytes] = field(
        default_factory=dict,
        metadata=config(
            encoder=_encode_dict_bytes_bytes, decoder=_decode_dict_bytes_bytes
        ),
    )

    @classmethod
    def deserialize(
        cls: Type[_PsbtOut], output_map: Dict[bytes, bytes], assert_valid: bool = True
    ) -> _PsbtOut:
        out = cls()
        for k, v in output_map.items():
            if k[0:1] == PSBT_OUT_REDEEM_SCRIPT:
                out.redeem_script = _deserialize_bytes(k, v, "redeem script")
            elif k[0:1] == PSBT_OUT_WITNESS_SCRIPT:
                out.witness_script = _deserialize_bytes(k, v, "witness script")
            elif k[0:1] == PSBT_OUT_BIP32_DERIVATION:
                out.bip32_derivs.update(
                    _deserialize_bip32_derivs(k, v, "PsbtOut BIP32 pubkey")
                )
            else:  # unknown
                out.unknown[k] = v

        if assert_valid:
            out.assert_valid()
        return out

    def serialize(self, assert_valid: bool = True) -> bytes:

        if assert_valid:
            self.assert_valid()

        out = b""

        if self.redeem_script:
            out += _serialize_bytes(PSBT_OUT_REDEEM_SCRIPT, self.redeem_script)
        if self.witness_script:
            out += _serialize_bytes(PSBT_OUT_WITNESS_SCRIPT, self.witness_script)
        if self.bip32_derivs:
            out += _serialize_dict_bytes_bytes(
                PSBT_OUT_BIP32_DERIVATION, self.bip32_derivs
            )
        if self.unknown:
            out += _serialize_dict_bytes_bytes(b"", self.unknown)

        return out

    def assert_valid(self) -> None:
        "Assert logical self-consistency."
        _assert_valid_redeem_script(self.redeem_script)
        _assert_valid_witness_script(self.witness_script)
        _assert_valid_bip32_derivs(self.bip32_derivs)
<<<<<<< HEAD
        _assert_valid_proprietary(self.proprietary)
        _assert_valid_unknown(self.unknown)
=======
        _assert_valid_dict_bytes_bytes(self.unknown, "unknown")
>>>>>>> 2b893f21
<|MERGE_RESOLUTION|>--- conflicted
+++ resolved
@@ -116,45 +116,6 @@
         indexes_from_bip32_path(v, "little")
 
 
-<<<<<<< HEAD
-def _serialize_proprietary(
-    type_: bytes, proprietary: Dict[int, Dict[str, str]]
-) -> bytes:
-    "Return the binary representation of the dataclass element."
-
-    out = b""
-    for (owner, dictionary) in proprietary.items():
-        for key_p, value_p in dictionary.items():
-            out += varbytes.encode(type_ + varint.encode(owner) + bytes.fromhex(key_p))
-            out += varbytes.encode(value_p)
-    return out
-
-
-def _deserialize_proprietary(key: bytes, value: bytes) -> Dict[int, Dict[str, str]]:
-    "Return the dataclass element from its binary representation."
-
-    out: Dict[int, Dict[str, str]] = {}
-    prefix = varint.decode(key[1:])
-    if prefix not in out:
-        out[prefix] = {}
-    key = key[1 + len(varint.encode(prefix)) :]
-    out[prefix][key.hex()] = value.hex()
-    return out
-
-
-def _assert_valid_proprietary(proprietary: Dict[int, Dict[str, str]]) -> None:
-    "Raise an exception if the dataclass element is not valid."
-
-    for key, value in proprietary.items():
-        if not isinstance(key, int):
-            raise BTClibValueError("invalid key in proprietary")
-        for inner_key, inner_value in value.items():
-            if not bytes.fromhex(inner_key):
-                raise BTClibValueError("invalid inner key in proprietary")
-            if not bytes.fromhex(inner_value):
-                raise BTClibValueError("invalid inner value in proprietary")
-
-
 def _assert_valid_unknown(data: Dict[bytes, bytes]) -> None:
     "Raise an exception if the dataclass element is not valid."
 
@@ -165,11 +126,14 @@
             raise BTClibValueError("invalid value in unknown")
 
 
-=======
->>>>>>> 2b893f21
 PSBT_OUT_REDEEM_SCRIPT = b"\x00"
 PSBT_OUT_WITNESS_SCRIPT = b"\x01"
 PSBT_OUT_BIP32_DERIVATION = b"\x02"
+# 0xfc is reserved for proprietary
+# explicit code support for proprietary (and por) is unnecessary
+# see https://github.com/bitcoin/bips/pull/1038
+# PSBT_OUT_PROPRIETARY = b"\xfc"
+
 
 _PsbtOut = TypeVar("_PsbtOut", bound="PsbtOut")
 
@@ -239,9 +203,4 @@
         _assert_valid_redeem_script(self.redeem_script)
         _assert_valid_witness_script(self.witness_script)
         _assert_valid_bip32_derivs(self.bip32_derivs)
-<<<<<<< HEAD
-        _assert_valid_proprietary(self.proprietary)
-        _assert_valid_unknown(self.unknown)
-=======
-        _assert_valid_dict_bytes_bytes(self.unknown, "unknown")
->>>>>>> 2b893f21
+        _assert_valid_unknown(self.unknown)