--- conflicted
+++ resolved
@@ -22,6 +22,7 @@
 SIGHASH_NONE = 0x02
 SIGHASH_SINGLE = 0x03
 SIGHASH_ANYONECANPAY = 0x80
+
 
 # workaround to handle CTransactions
 def _get_bytes(a: Union[int, str]) -> bytes:
@@ -115,7 +116,6 @@
     return hash256(preimage)
 
 
-<<<<<<< HEAD
 def segwit_v1_sighash(
     transaction: tx.Tx,
     input_index: int,
@@ -176,7 +176,6 @@
 
 
 # FIXME: remove OP_CODESEPARATOR only if exectued
-=======
 def _get_legacy_scriptCodes(scriptPubKey: Script) -> List[str]:
     scriptCodes: List[str] = []
     current_script: List[Token] = []
@@ -191,7 +190,6 @@
 
 
 # FIXME: remove OP_CODESEPARATOR only if executed
->>>>>>> 3eee6036
 def _get_witness_v0_scriptCodes(scriptPubKey: Script) -> List[str]:
     scriptCodes: List[str] = []
     try:
