--- conflicted
+++ resolved
@@ -79,8 +79,7 @@
     return hash256(preimage)
 
 
-<<<<<<< HEAD
-def SegwitV1SignatureHash(
+def segwit_v1_sighash(
     transaction: tx.Tx,
     input_index: int,
     amounts: List[int],
@@ -101,7 +100,7 @@
         sha_scriptpubkeys = b""
         sha_sequences = b""
         for i, vin in enumerate(transaction.vin):
-            sha_prevouts += get_bytes(vin.prevout.hash)[::-1]
+            sha_prevouts += _get_bytes(vin.prevout.hash)[::-1]
             sha_prevouts += vin.prevout.n.to_bytes(4, "little")
             sha_amounts += amounts[i].to_bytes(8, "little")
             sha_scriptpubkeys += script_encode(scriptpubkeys[i])
@@ -140,9 +139,6 @@
 
 
 # FIXME: remove OP_CODESEPARATOR only if exectued
-=======
-# FIXME: remove OP_CODESEPARATOR only if executed
->>>>>>> a9f35e80
 def _get_witness_v0_scriptCodes(scriptPubKey: Script) -> List[str]:
     scriptCodes: List[str] = []
     try:
