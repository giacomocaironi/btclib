--- conflicted
+++ resolved
@@ -31,15 +31,11 @@
     scriptPubKey = script.decode(stream.read(script_length))
 
     tx_out: TxOut = {"value": value, "scriptPubKey": scriptPubKey}
-<<<<<<< HEAD
-    return tx_out
-=======
 
     if validate(tx_out):
         return tx_out
     else:
         raise Exception("Invalid transaction output")
->>>>>>> ea38d51d
 
 
 def serialize(tx_out: TxOut) -> bytes:
