#!/usr/bin/env python3

# Copyright (C) 2020 The btclib developers
#
# This file is part of btclib. It is subject to the license terms in the
# LICENSE file found in the top-level directory of this distribution.
#
# No part of btclib including this file, may be copied, modified, propagated,
# or distributed except according to the terms contained in the LICENSE file.

from typing import List, TypedDict, Union

from . import script, varint
from .alias import Octets, Token
from .utils import bytes_from_octets, Stream


class TxIn(TypedDict):
    txid: str
    vout: int
    scriptSig: List[Token]
    scriptSigHex: str
    sequence: int
    txinwitness: List[str]


<<<<<<< HEAD
def deserialize(stream: Union[Octets, Stream]) -> TxIn:
=======
def deserialize(data: Octets, coinbase: bool = False) -> TxIn:
>>>>>>> ea38d51d

    if not isinstance(stream, Stream):
        stream = bytes_from_octets(stream)
        stream = Stream(stream)

    txid = stream.read(32)[::-1].hex()
    vout = int.from_bytes(stream.read(4), "little")
    script_length = varint.decode(stream)

<<<<<<< HEAD
    if txid != "0" * 64:
        scriptSig = script.decode(stream.read(script_length))
    else:
        scriptSig = stream.read(script_length)
=======
    scriptSigHex = data[:script_length].hex()
    scriptSig = []
    if not coinbase:
        scriptSig = script.decode(data[:script_length])
>>>>>>> ea38d51d

    sequence = int.from_bytes(stream.read(4), "little")
    txinwitness: List[str] = []

    tx_in: TxIn = {
        "txid": txid,
        "vout": vout,
        "scriptSig": scriptSig,
        "scriptSigHex": scriptSigHex,
        "sequence": sequence,
        "txinwitness": txinwitness,
    }

    if coinbase or validate(
        tx_in
    ):  # the block is responsible of validating the coinbase
        return tx_in
    else:
        raise Exception("Invalid transaction input")


def serialize(tx_in: TxIn) -> bytes:
    out = bytes.fromhex(tx_in["txid"])[::-1]
    out += tx_in["vout"].to_bytes(4, "little")
    script_bytes = bytes.fromhex(tx_in["scriptSigHex"])
    out += varint.encode(len(script_bytes))
    out += script_bytes
    out += tx_in["sequence"].to_bytes(4, "little")
    return out


def witness_deserialize(stream: Union[Octets, Stream]) -> List[str]:

    if not isinstance(stream, Stream):
        stream = bytes_from_octets(stream)
        stream = Stream(stream)

    witness: List[str] = []
    witness_count = varint.decode(stream)
    for _ in range(witness_count):
        witness_len = varint.decode(stream)
        witness.append(stream.read(witness_len).hex())

    return witness


def witness_serialize(witness: List[str]) -> bytes:

    out = b""

    witness_count = len(witness)
    out += varint.encode(witness_count)
    for i in range(witness_count):
        witness_bytes = bytes.fromhex(witness[i])
        out += varint.encode(len(witness_bytes))
        out += witness_bytes

    return out


def validate(tx_in: TxIn) -> bool:
    return True<|MERGE_RESOLUTION|>--- conflicted
+++ resolved
@@ -24,11 +24,7 @@
     txinwitness: List[str]
 
 
-<<<<<<< HEAD
-def deserialize(stream: Union[Octets, Stream]) -> TxIn:
-=======
-def deserialize(data: Octets, coinbase: bool = False) -> TxIn:
->>>>>>> ea38d51d
+def deserialize(stream: Union[Octets, Stream], coinbase: bool = True) -> TxIn:
 
     if not isinstance(stream, Stream):
         stream = bytes_from_octets(stream)
@@ -38,17 +34,10 @@
     vout = int.from_bytes(stream.read(4), "little")
     script_length = varint.decode(stream)
 
-<<<<<<< HEAD
-    if txid != "0" * 64:
-        scriptSig = script.decode(stream.read(script_length))
-    else:
-        scriptSig = stream.read(script_length)
-=======
-    scriptSigHex = data[:script_length].hex()
+    scriptSigHex = stream.read(script_length).hex()
     scriptSig = []
     if not coinbase:
-        scriptSig = script.decode(data[:script_length])
->>>>>>> ea38d51d
+        scriptSig = script.decode(scriptSigHex)
 
     sequence = int.from_bytes(stream.read(4), "little")
     txinwitness: List[str] = []
