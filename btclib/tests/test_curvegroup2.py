#!/usr/bin/env python3

# Copyright (C) 2020 The btclib developers
#
# This file is part of btclib. It is subject to the license terms in the
# LICENSE file found in the top-level directory of this distribution.
# No part of btclib including this file, may be copied, modified, propagated,
# or distributed except according to the terms contained in the LICENSE file.

"Tests for `btclib.curvegroup2` module."

import pytest

from btclib.alias import INFJ
from btclib.curve import secp256k1
from btclib.curvegroup import _mult
<<<<<<< HEAD
from btclib.curvegroup2 import _mult_sliding_window, _mult_w_NAF
from btclib.exceptions import BTClibValueError
=======
from btclib.curvegroup2 import (
    _mult_sliding_window,
    _mult_w_NAF,
    _mult_endomorphism_secp256k1,
)
>>>>>>> c75f42bf
from btclib.tests.test_curve import low_card_curves

ec23_31 = low_card_curves["ec23_31"]


def test_mult_sliding_window() -> None:
    for w in range(1, 6):
        for ec in low_card_curves.values():
            assert ec._jac_equality(_mult_sliding_window(0, ec.GJ, ec, w), INFJ)
            assert ec._jac_equality(_mult_sliding_window(0, INFJ, ec, w), INFJ)

            assert ec._jac_equality(_mult_sliding_window(1, INFJ, ec, w), INFJ)
            assert ec._jac_equality(_mult_sliding_window(1, ec.GJ, ec, w), ec.GJ)

            PJ = _mult_sliding_window(2, ec.GJ, ec, w)
            assert ec._jac_equality(PJ, ec._add_jac(ec.GJ, ec.GJ))

            PJ = _mult_sliding_window(ec.n - 1, ec.GJ, ec, w)
            assert ec._jac_equality(ec.negate_jac(ec.GJ), PJ)

            assert ec._jac_equality(_mult_sliding_window(ec.n - 1, INFJ, ec, w), INFJ)
            assert ec._jac_equality(ec._add_jac(PJ, ec.GJ), INFJ)
            assert ec._jac_equality(_mult_sliding_window(ec.n, ec.GJ, ec, w), INFJ)

            with pytest.raises(BTClibValueError, match="negative m: "):
                _mult_sliding_window(-1, ec.GJ, ec, w)

            with pytest.raises(BTClibValueError, match="non positive w: "):
                _mult_sliding_window(1, ec.GJ, ec, -w)

    ec = ec23_31
    for w in range(1, 10):
        for k1 in range(ec.n):
            K1 = _mult_sliding_window(k1, ec.GJ, ec, w)
            assert ec._jac_equality(K1, _mult(k1, ec.GJ, ec))


def test_mult_w_NAF() -> None:
    for w in range(1, 6):
        for ec in low_card_curves.values():
            assert ec._jac_equality(_mult_w_NAF(0, ec.GJ, ec, w), INFJ)
            assert ec._jac_equality(_mult_w_NAF(0, INFJ, ec, w), INFJ)

            assert ec._jac_equality(_mult_w_NAF(1, INFJ, ec, w), INFJ)
            assert ec._jac_equality(_mult_w_NAF(1, ec.GJ, ec, w), ec.GJ)

            PJ = _mult_w_NAF(2, ec.GJ, ec, w)
            assert ec._jac_equality(PJ, ec._add_jac(ec.GJ, ec.GJ))

            PJ = _mult_w_NAF(ec.n - 1, ec.GJ, ec, w)
            assert ec._jac_equality(ec.negate_jac(ec.GJ), PJ)

            assert ec._jac_equality(_mult_w_NAF(ec.n - 1, INFJ, ec, w), INFJ)
            assert ec._jac_equality(ec._add_jac(PJ, ec.GJ), INFJ)
            assert ec._jac_equality(_mult_w_NAF(ec.n, ec.GJ, ec, w), INFJ)

            with pytest.raises(BTClibValueError, match="negative m: "):
                _mult_w_NAF(-1, ec.GJ, ec, w)

            with pytest.raises(BTClibValueError, match="non positive w: "):
                _mult_w_NAF(1, ec.GJ, ec, -w)

    ec = ec23_31
    for w in range(1, 10):
        for k1 in range(ec.n):
            K1 = _mult_w_NAF(k1, ec.GJ, ec, w)
            assert ec._jac_equality(K1, _mult(k1, ec.GJ, ec))


def test_mult_endomorphism_secp256k1() -> None:
    ec = secp256k1
    assert ec._jac_equality(_mult_endomorphism_secp256k1(0, ec.GJ, ec), INFJ)
    assert ec._jac_equality(_mult_endomorphism_secp256k1(0, INFJ, ec), INFJ)

    assert ec._jac_equality(_mult_endomorphism_secp256k1(1, INFJ, ec), INFJ)
    assert ec._jac_equality(_mult_endomorphism_secp256k1(1, ec.GJ, ec), ec.GJ)

    PJ = _mult_endomorphism_secp256k1(2, ec.GJ, ec)
    assert ec._jac_equality(PJ, ec._add_jac(ec.GJ, ec.GJ))

    PJ = _mult_endomorphism_secp256k1(ec.n - 1, ec.GJ, ec)
    assert ec._jac_equality(ec.negate_jac(ec.GJ), PJ)

    assert ec._jac_equality(_mult_endomorphism_secp256k1(ec.n - 1, INFJ, ec), INFJ)
    assert ec._jac_equality(ec._add_jac(PJ, ec.GJ), INFJ)
    assert ec._jac_equality(_mult_endomorphism_secp256k1(ec.n, ec.GJ, ec), INFJ)

    with pytest.raises(ValueError, match="negative m: "):
        _mult_endomorphism_secp256k1(-1, ec.GJ, ec)<|MERGE_RESOLUTION|>--- conflicted
+++ resolved
@@ -14,16 +14,12 @@
 from btclib.alias import INFJ
 from btclib.curve import secp256k1
 from btclib.curvegroup import _mult
-<<<<<<< HEAD
-from btclib.curvegroup2 import _mult_sliding_window, _mult_w_NAF
-from btclib.exceptions import BTClibValueError
-=======
 from btclib.curvegroup2 import (
+    _mult_endomorphism_secp256k1,
     _mult_sliding_window,
     _mult_w_NAF,
-    _mult_endomorphism_secp256k1,
 )
->>>>>>> c75f42bf
+from btclib.exceptions import BTClibValueError
 from btclib.tests.test_curve import low_card_curves
 
 ec23_31 = low_card_curves["ec23_31"]
