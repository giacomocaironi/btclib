--- conflicted
+++ resolved
@@ -14,17 +14,10 @@
 import pytest
 
 from btclib.blocks import (
-<<<<<<< HEAD
-    deserialize_block_header,
-    serialize_block,
-    deserialize_block,
-    generate_merkle_root,
-=======
     serialize_block,
     deserialize_block,
     validate_block,
     block_header_hash,
->>>>>>> ea38d51d
 )
 
 
