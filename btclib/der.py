#!/usr/bin/env python3

# Copyright (C) 2017-2019 The btclib developers
#
# This file is part of btclib. It is subject to the license terms in the
# LICENSE file found in the top-level directory of this distribution.
#
# No part of btclib including this file, may be copied, modified, propagated,
# or distributed except according to the terms contained in the LICENSE file.

""" 
<<<<<<< HEAD
    ============
    DER encoding
    ============

    Copyright (C) 2017-2019 The btclib developers

    This file is part of btclib. It is subject to the license terms in the
    LICENSE file found in the top-level directory of this distribution.

    No part of btclib including this file, may be copied, modified, propagated,
    or distributed except according to the terms contained in the LICENSE file.

    source : https://github.com/bitcoin/bips/blob/master/bip-0066.mediawiki

    BIP: 66

    Layer: Consensus (soft fork)

    Title: Strict DER signatures

    Author: Pieter Wuille <pieter.wuille@gmail.com>

    Comments-Summary: No comments yet.

    Comments-URI: https://github.com/bitcoin/bips/wiki/Comments:BIP-0066

    Status: Final

    Type: Standards Track

    Created: 2015-01-10

    License: BSD-2-Clause

=======
    ===================
    Strict DER encoding
    ===================

    source : https://github.com/bitcoin/bips/blob/master/bip-0066.mediawiki

>>>>>>> 1f7faedf
    Format: 0x30 [total-length] 0x02 [R-length] [R] 0x02 [S-length] [S] [sighash]

    * total-length: 1-byte length descriptor of everything that follows,
      excluding the sighash byte.	
    * R-length: 1-byte length descriptor of the R value that follows.	
    * R: arbitrary-length big-endian encoded R value. It must use the shortest	
      possible encoding for a positive integers (which means no null bytes at	
      the start, except a single one when the next byte has its highest bit set).	
    * S-length: 1-byte length descriptor of the S value that follows.	
    * S: arbitrary-length big-endian encoded S value. The same rules apply.	
    * sighash: 1-byte value indicating what data is hashed (not part of the DER	
      signature)	
"""

from btclib.curves import secp256k1
from btclib.dsa import Tuple, ECDS

DER_follows = b'\x30'
int_follows = b'\x02'
double_0 = b'\x00'
mid = b'\x80'
sighash_all = b'\x01'
sighash_none = b'\x02'
sighash_single = b'\x03'
sighash_all_anyonecanpay = b'\x81'
sighash_none_anyonecanpay = b'\x82'
sighash_single_anyonecanpay = b'\x83'

def bytes_from_element(element: int) -> bytes:
    if element<0:
        raise ValueError(f"negative ({element}) signature element")
    elen = element.bit_length()
    esize = elen // 8 + 1  # not a bug
    # padding for 'highest bit set' is included above
    n_bytes = element.to_bytes(esize, 'big')
    return n_bytes

def encode_element(element: int) -> bytes:
    x = bytes_from_element(element)
    xsize = len(x).to_bytes(1, "big")
    return b'\x02' + xsize + x


def DER_encode(sig: ECDS, sighash: bytes = sighash_all) -> bytes:
    if len(sighash) > 1:
        raise ValueError(f"sighash size {len(sighash)} > 1")
    r, s = sig
    enc = encode_element(int(r))
    enc += encode_element(s) # FIXME
    return b'\x30' + len(enc).to_bytes(1, "big") + enc + sighash

def DER_decode(sig: bytes) -> Tuple[ECDS, bytes]:

    sigsize = len(sig)
    if not 8 < sigsize < 74:
        raise ValueError(f"DER signature size ({sigsize}) must be in [9, 73]")

    if sig[0] != 0x30:
        raise ValueError("DER signature must be of type 0x30 (compound)")

    # sigsize checks
    if sig[1] + 3 != sigsize:
        m = "Declared signature size does not match with actual signature size"
        raise ValueError(m)

    sizeR = sig[3]  # size of the r element
    if sizeR == 0:
        raise ValueError("Zero-size integers are not allowed for r")

    if 5 + sizeR >= sigsize:
        raise ValueError("Size of the s element must be inside the signature")

    sizeS = sig[5 + sizeR]  # size of the s element
    if sizeS == 0:
        raise ValueError("Zero-size integers are not allowed for s")

    if sizeR + sizeS + 7 != sigsize:
        raise ValueError("Signature size does not match with size of elements")

    # element r
    if sig[2] != 0x02:
        raise ValueError("r element must be an integer")
    
    if sig[4] & 0x80:
        raise ValueError("Negative numbers are not allowed for r")

    # Null bytes at the start of an element are not allowed, unless the
    # element would otherwise be interpreted as a negative number
    if sizeR > 1 and sig[4] == 0x00 and not (sig[5] & 0x80):
        raise ValueError("Invalid null bytes at the start of r")

    r = int.from_bytes(sig[4:4+sizeR], 'big')

    # element s (offset=2+sizeR with respect to r)
    if sig[sizeR + 4] != 0x02:
        raise ValueError("s element must be an integer")

    if sig[sizeR + 6] & 0x80:
        raise ValueError("Negative numbers are not allowed for s")

    if sizeS > 1 and sig[sizeR + 6] == 0x00 and not (sig[sizeR + 7] & 0x80):
        raise ValueError("Invalid null bytes at the start of s")

    s = int.from_bytes(sig[6+sizeR:6+sizeR+sizeS], 'big')

    return (r , s) , sig[sigsize-1:]<|MERGE_RESOLUTION|>--- conflicted
+++ resolved
@@ -9,49 +9,12 @@
 # or distributed except according to the terms contained in the LICENSE file.
 
 """ 
-<<<<<<< HEAD
-    ============
-    DER encoding
-    ============
-
-    Copyright (C) 2017-2019 The btclib developers
-
-    This file is part of btclib. It is subject to the license terms in the
-    LICENSE file found in the top-level directory of this distribution.
-
-    No part of btclib including this file, may be copied, modified, propagated,
-    or distributed except according to the terms contained in the LICENSE file.
-
-    source : https://github.com/bitcoin/bips/blob/master/bip-0066.mediawiki
-
-    BIP: 66
-
-    Layer: Consensus (soft fork)
-
-    Title: Strict DER signatures
-
-    Author: Pieter Wuille <pieter.wuille@gmail.com>
-
-    Comments-Summary: No comments yet.
-
-    Comments-URI: https://github.com/bitcoin/bips/wiki/Comments:BIP-0066
-
-    Status: Final
-
-    Type: Standards Track
-
-    Created: 2015-01-10
-
-    License: BSD-2-Clause
-
-=======
     ===================
     Strict DER encoding
     ===================
 
     source : https://github.com/bitcoin/bips/blob/master/bip-0066.mediawiki
 
->>>>>>> 1f7faedf
     Format: 0x30 [total-length] 0x02 [R-length] [R] 0x02 [S-length] [S] [sighash]
 
     * total-length: 1-byte length descriptor of everything that follows,
