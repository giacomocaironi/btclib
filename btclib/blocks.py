--- conflicted
+++ resolved
@@ -69,7 +69,6 @@
     transactions: List[tx.Tx]
 
 
-<<<<<<< HEAD
 def generate_merkle_root(transactions: List[tx.Tx]) -> str:
     hashes = [bytes.fromhex(tx.txid(transaction))[::-1] for transaction in transactions]
     hashes_buffer = []
@@ -92,23 +91,14 @@
         stream = Stream(stream)
 
     header = deserialize_block_header(stream)
-=======
-def deserialize_block(data: bytes) -> Block:
-    header = deserialize_block_header(data[:80])
->>>>>>> ea38d51d
 
     transaction_count = varint.decode(stream)
     transactions: List[tx.Tx] = []
-<<<<<<< HEAD
-    for x in range(transaction_count):
+
+    coinbase = tx.deserialize(stream, True)
+    transactions.append(coinbase)
+    for x in range(transaction_count - 1):
         transaction = tx.deserialize(stream)
-=======
-    coinbase = tx.deserialize(data, True)
-    transactions.append(coinbase)
-    data = data[len(tx.serialize(coinbase)) :]
-    for x in range(transaction_count - 1):
-        transaction = tx.deserialize(data)
->>>>>>> ea38d51d
         transactions.append(transaction)
 
     block: Block = {"header": header, "transactions": transactions}
