--- conflicted
+++ resolved
@@ -68,14 +68,8 @@
 
     v = _str_to_bytes(v)
 
-<<<<<<< HEAD
     digest = double_sha256(v)
-    result = encode(v + digest[:4])
-    return result
-=======
-    digest = _double_sha256(v)
     return encode(v + digest[:4])
->>>>>>> 9b02570c
 
 
 def decode_to_int(v: Union[str, bytes]) -> int:
