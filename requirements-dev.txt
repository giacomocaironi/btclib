--- conflicted
+++ resolved
@@ -13,11 +13,7 @@
 pytest > 6
 pytest-xdist
 pytest-cov
-<<<<<<< HEAD
 pytest-ordering
 tox
-=======
-tox
 pip
-pylint
->>>>>>> d717e512
+pylint